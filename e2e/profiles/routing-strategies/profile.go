--- conflicted
+++ resolved
@@ -127,11 +127,8 @@
 func (p *Profile) GetTestCases() []string {
 	return []string{
 		"keyword-routing",
-<<<<<<< HEAD
 		"entropy-routing",
-=======
 		"routing-fallback", // Test sequential fallback: Keyword → Embedding → BERT → MCP
->>>>>>> 41c75c2e
 		// MCP tests are registered but not run by default
 		// To run MCP tests, use: E2E_TESTS="mcp-stdio-classification,mcp-http-classification,..."
 		// "mcp-stdio-classification",
